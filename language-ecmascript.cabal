--- conflicted
+++ resolved
@@ -44,13 +44,9 @@
     syb >= 0.1,
     uniplate >= 1.6 && <1.7,
     data-default >= 0.4 && <0.6,
-<<<<<<< HEAD
     QuickCheck >= 2.5,
-    template-haskell
-=======
-    charset >= 0.3.2.1,
-    QuickCheck >= 2.4.1.1
->>>>>>> bf545799
+    template-haskell,
+    charset >= 0.3.2.1
   ghc-options:
     -fwarn-incomplete-patterns
   Exposed-Modules:
@@ -64,17 +60,14 @@
     Language.ECMAScript3.Syntax.QuasiQuote
     Language.ECMAScript3.Analysis.Environment
     Language.ECMAScript3.Analysis.LabelSets
-<<<<<<< HEAD
   Other-Modules:
-    Language.ECMAScript3.Parser.Type
-    Language.ECMAScript3.Parser.State
-=======
     Language.ECMAScript5
     Language.ECMAScript5.Parser
     Language.ECMAScript5.PrettyPrint
     Language.ECMAScript5.Syntax
     Language.ECMAScript5.Syntax.Annotations
->>>>>>> bf545799
+    Language.ECMAScript3.Parser.Type
+    Language.ECMAScript3.Parser.State
   Default-Extensions:
     DeriveDataTypeable, ScopedTypeVariables, DeriveFunctor, DeriveFoldable, DeriveTraversable, FlexibleContexts
   Default-Language: Haskell2010
@@ -94,12 +87,8 @@
     filepath,
     HUnit,
     data-default >=0.4 && <0.6,
-<<<<<<< HEAD
-    QuickCheck >= 2.5
-=======
-    charset >= 0.3.2.1,
-    QuickCheck >= 2.4.1.1
->>>>>>> bf545799
+    QuickCheck >= 2.5,
+    charset >= 0.3.2.1
   Default-Extensions: DeriveDataTypeable, ScopedTypeVariables, DeriveFunctor, DeriveFoldable, DeriveTraversable, FlexibleContexts
   Default-Language: Haskell2010
   ghc-options:
@@ -120,11 +109,7 @@
     filepath,
     HUnit,
     data-default >=0.4 && <0.6,
-<<<<<<< HEAD
     QuickCheck >= 2.5,
-=======
-    QuickCheck >= 2.4.1.1,
->>>>>>> bf545799
     uniplate >= 1.6 && <1.7
   Default-Extensions: DeriveDataTypeable, ScopedTypeVariables, DeriveFunctor, DeriveFoldable, DeriveTraversable, FlexibleContexts
   Default-Language: Haskell2010

--- conflicted
+++ resolved
@@ -43,12 +43,8 @@
     containers >= 0.1,
     syb >= 0.1,
     uniplate >= 1.6 && <1.7,
-<<<<<<< HEAD
-    data-default >= 0.4 && <0.5,
+    data-default >= 0.4 && <0.6,
     charset >= 0.3.2.1,
-=======
-    data-default >= 0.4 && <0.6,
->>>>>>> 50f20d14
     QuickCheck >= 2.4.1.1
   ghc-options:
     -fwarn-incomplete-patterns
@@ -85,12 +81,8 @@
     directory,
     filepath,
     HUnit,
-<<<<<<< HEAD
-    data-default >=0.4 && <0.5,
+    data-default >=0.4 && <0.6,
     charset >= 0.3.2.1,
-=======
-    data-default >=0.4 && <0.6,
->>>>>>> 50f20d14
     QuickCheck >= 2.4.1.1
   Default-Extensions: DeriveDataTypeable, ScopedTypeVariables, DeriveFunctor, DeriveFoldable, DeriveTraversable, FlexibleContexts
   Default-Language: Haskell2010
@@ -111,7 +103,7 @@
     directory,
     filepath,
     HUnit,
-    data-default >=0.4 && <0.5,
+    data-default >=0.4 && <0.6,
     QuickCheck >= 2.4.1.1,
     uniplate >= 1.6 && <1.7
   Default-Extensions: DeriveDataTypeable, ScopedTypeVariables, DeriveFunctor, DeriveFoldable, DeriveTraversable, FlexibleContexts

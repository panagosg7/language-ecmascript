Name:           language-ecmascript
Version:        0.10
Cabal-Version:	>= 1.10
Copyright:      (c) 2007-2012 Brown University, (c) 2008-2010 Claudiu Saftoiu,
                (c) 2012 Stevens Institute of Technology
License:        BSD3
License-file:   LICENSE
Author:         Andrey Chudnov, Arjun Guha, Spiridon Aristides Eliopoulos,
                Joe Gibbs Politz, Claudiu Saftoiu
Maintainer:     Andrey Chudnov <oss@chudnov.com>
Homepage:       http://github.com/jswebtools/language-ecmascript
Bug-reports:    http://github.com/jswebtools/language-ecmascript/issues
Stability:      experimental
Tested-with:    GHC==7.4.1
Extra-Source-Files: tests/parse-pretty/*.js, CHANGELOG
Category:       Language
Build-Type:     Simple
Synopsis:       JavaScript analysis tools
Description:
  Some tools for working with ECMAScript 3 (popularly known as JavaScript). 
  Includes a parser, pretty-printer, and basic building blocks for more
  sophisticated tools.

  This package supercedes package WebBits.

Source-repository head
   type: git
   location: git://github.com/jswebtools/language-ecmascript.git

Source-repository this
   type: git
   location: git://github.com/jswebtools/language-ecmascript.git
   tag: 0.10

Library
  Hs-Source-Dirs:
    src
  Build-Depends:
    base >= 4 && < 5,
    mtl >= 1.1.0.1,
    parsec < 3.2.0,
    pretty >= 0.1,
    containers >= 0.1,
    syb >= 0.1,
    uniplate >= 1.6 && <1.7,
    data-default >= 0.4 && <0.6,
    charset >= 0.3.2.1,
    QuickCheck >= 2.4.1.1
  ghc-options:
    -fwarn-incomplete-patterns
  Exposed-Modules:
    Language.ECMAScript3 
    Language.ECMAScript3.Lexer 
    Language.ECMAScript3.Parser
    Language.ECMAScript3.PrettyPrint
    Language.ECMAScript3.Syntax
    Language.ECMAScript3.Syntax.Annotations
    Language.ECMAScript3.Syntax.Arbitrary
    Language.ECMAScript3.Analysis.Environment
    Language.ECMAScript3.Analysis.LabelSets
    Language.ECMAScript5
    Language.ECMAScript5.Parser
    Language.ECMAScript5.PrettyPrint
    Language.ECMAScript5.Syntax
    Language.ECMAScript5.Syntax.Annotations
  Default-Extensions:
    DeriveDataTypeable, ScopedTypeVariables, DeriveFunctor, DeriveFoldable, DeriveTraversable, FlexibleContexts
  Default-Language: Haskell2010

Test-Suite unittest
  Hs-Source-Dirs: src
  Type: exitcode-stdio-1.0
  Main-Is: UnitTest.hs
  Build-Depends:
    base >= 4 && < 5,
    mtl >= 1.1.0.1,
    parsec < 3.2.0,
    pretty >= 0.1,
    containers >= 0.1,
    syb >= 0.1,
    directory,
    filepath,
    HUnit,
<<<<<<< HEAD
    data-default >=0.4 && <0.5,
    charset >= 0.3.2.1,
=======
    data-default >=0.4 && <0.6,
<<<<<<< HEAD
>>>>>>> cd183da5dfae7197b1e79426afaa71ef659b2a6f
=======
    charset >= 0.3.2.1,
>>>>>>> 89a9b139
    QuickCheck >= 2.4.1.1
  Default-Extensions: DeriveDataTypeable, ScopedTypeVariables, DeriveFunctor, DeriveFoldable, DeriveTraversable, FlexibleContexts
  Default-Language: Haskell2010
  ghc-options:
    -fwarn-incomplete-patterns

Test-Suite prettytest
  Hs-Source-Dirs: src
  Type: exitcode-stdio-1.0
  Main-Is: PrettyTest.hs
  Build-Depends:
    base >= 4 && < 5,
    mtl >= 1.1.0.1,
    parsec < 3.2.0,
    pretty >= 0.1,
    containers >= 0.1,
    syb >= 0.1,
    directory,
    filepath,
    HUnit,
    data-default >=0.4 && <0.6,
    QuickCheck >= 2.4.1.1,
    uniplate >= 1.6 && <1.7
  Default-Extensions: DeriveDataTypeable, ScopedTypeVariables, DeriveFunctor, DeriveFoldable, DeriveTraversable, FlexibleContexts
  Default-Language: Haskell2010
  ghc-options:
    -fwarn-incomplete-patterns<|MERGE_RESOLUTION|>--- conflicted
+++ resolved
@@ -81,16 +81,8 @@
     directory,
     filepath,
     HUnit,
-<<<<<<< HEAD
-    data-default >=0.4 && <0.5,
+    data-default >=0.4 && <0.6,
     charset >= 0.3.2.1,
-=======
-    data-default >=0.4 && <0.6,
-<<<<<<< HEAD
->>>>>>> cd183da5dfae7197b1e79426afaa71ef659b2a6f
-=======
-    charset >= 0.3.2.1,
->>>>>>> 89a9b139
     QuickCheck >= 2.4.1.1
   Default-Extensions: DeriveDataTypeable, ScopedTypeVariables, DeriveFunctor, DeriveFoldable, DeriveTraversable, FlexibleContexts
   Default-Language: Haskell2010

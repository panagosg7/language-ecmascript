Name:           language-ecmascript
Version:        0.9.1
Cabal-Version:	>= 1.10
Copyright:      (c) 2007-2012 Brown University, (c) 2008-2010 Claudiu Saftoiu,
                (c) 2012 Stevens Institute of Technology
License:        BSD3
License-file:   LICENSE
Author:         Andrey Chudnov, Arjun Guha, Spiridon Aristides Eliopoulos,
                Joe Gibbs Politz, Claudiu Saftoiu
Maintainer:     Andrey Chudnov <oss@chudnov.com>
Homepage:       http://github.com/jswebtools/language-ecmascript
Bug-reports:    http://github.com/jswebtools/language-ecmascript/issues
Stability:      experimental
Tested-with:    GHC==7.4.1
Extra-Source-Files: tests/parse-pretty/*.js, CHANGELOG
Category:       Language
Build-Type:     Simple
Synopsis:       JavaScript analysis tools
Description:
  Some tools for working with ECMAScript 3 (popularly known as JavaScript). 
  Includes a parser, pretty-printer, and basic building blocks for more
  sophisticated tools.

  This package used to be called WebBits.

Source-repository head
   type: git
   location: git://github.com/jswebtools/language-ecmascript.git

Source-repository this
   type: git
   location: git://github.com/jswebtools/language-ecmascript.git
   tag: 0.9.1

Library
  Hs-Source-Dirs:
    src
  Build-Depends:
    base >= 4 && < 5,
    mtl >= 1.1.0.1,
    parsec < 3.2.0,
    pretty >= 0.1,
    containers >= 0.1,
    syb >= 0.1,
    uniplate >= 1.6 && <1.7,
<<<<<<< HEAD
    data-default >= 0.4 && <0.5,
    QuickCheck >= 2.4.1.1
=======
    data-default >= 0.4 && <0.6
>>>>>>> a3f148be
  ghc-options:
    -fwarn-incomplete-patterns
  Exposed-Modules:
    Language.ECMAScript3 
    Language.ECMAScript3.Lexer 
    Language.ECMAScript3.Parser
    Language.ECMAScript3.PrettyPrint
    Language.ECMAScript3.Syntax
    Language.ECMAScript3.Syntax.Annotations
    Language.ECMAScript3.Syntax.Arbitrary
    Language.ECMAScript3.Analysis.Environment
    Language.ECMAScript3.Analysis.LabelSets
  Default-Extensions:
    DeriveDataTypeable, ScopedTypeVariables, DeriveFunctor, DeriveFoldable, DeriveTraversable, FlexibleContexts
  Default-Language: Haskell2010

Test-Suite unittest
  Hs-Source-Dirs: src
  Type: exitcode-stdio-1.0
  Main-Is: UnitTest.hs
  Build-Depends:
    base >= 4 && < 5,
    mtl >= 1.1.0.1,
    parsec < 3.2.0,
    pretty >= 0.1,
    containers >= 0.1,
    syb >= 0.1,
    directory,
    filepath,
    HUnit,
<<<<<<< HEAD
    data-default >=0.4 && <0.5,
    QuickCheck >= 2.4.1.1
  Default-Extensions: DeriveDataTypeable, ScopedTypeVariables, DeriveFunctor, DeriveFoldable, DeriveTraversable, FlexibleContexts
  Default-Language: Haskell2010
  ghc-options:
    -fwarn-incomplete-patterns

Test-Suite prettytest
  Hs-Source-Dirs: src
  Type: exitcode-stdio-1.0
  Main-Is: PrettyTest.hs
  Build-Depends:
    base >= 4 && < 5,
    mtl >= 1.1.0.1,
    parsec < 3.2.0,
    pretty >= 0.1,
    containers >= 0.1,
    syb >= 0.1,
    directory,
    filepath,
    HUnit,
    data-default >=0.4 && <0.5,
    QuickCheck >= 2.4.1.1,
    uniplate >= 1.6 && <1.7
=======
    data-default >=0.4 && <0.6
>>>>>>> a3f148be
  Default-Extensions: DeriveDataTypeable, ScopedTypeVariables, DeriveFunctor, DeriveFoldable, DeriveTraversable, FlexibleContexts
  Default-Language: Haskell2010
  ghc-options:
    -fwarn-incomplete-patterns<|MERGE_RESOLUTION|>--- conflicted
+++ resolved
@@ -43,12 +43,8 @@
     containers >= 0.1,
     syb >= 0.1,
     uniplate >= 1.6 && <1.7,
-<<<<<<< HEAD
-    data-default >= 0.4 && <0.5,
+    data-default >= 0.4 && <0.6,
     QuickCheck >= 2.4.1.1
-=======
-    data-default >= 0.4 && <0.6
->>>>>>> a3f148be
   ghc-options:
     -fwarn-incomplete-patterns
   Exposed-Modules:
@@ -79,8 +75,7 @@
     directory,
     filepath,
     HUnit,
-<<<<<<< HEAD
-    data-default >=0.4 && <0.5,
+    data-default >=0.4 && <0.6,
     QuickCheck >= 2.4.1.1
   Default-Extensions: DeriveDataTypeable, ScopedTypeVariables, DeriveFunctor, DeriveFoldable, DeriveTraversable, FlexibleContexts
   Default-Language: Haskell2010
@@ -104,9 +99,6 @@
     data-default >=0.4 && <0.5,
     QuickCheck >= 2.4.1.1,
     uniplate >= 1.6 && <1.7
-=======
-    data-default >=0.4 && <0.6
->>>>>>> a3f148be
   Default-Extensions: DeriveDataTypeable, ScopedTypeVariables, DeriveFunctor, DeriveFoldable, DeriveTraversable, FlexibleContexts
   Default-Language: Haskell2010
   ghc-options:

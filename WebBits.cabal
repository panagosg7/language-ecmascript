Name:           WebBits
Version:        2.3
Cabal-Version:	>= 1.6
Copyright:      Copyright (c) 2007-2011 Brown University, Claudiu Saftoiu,  Arjun Guha, Spiridon Eliopoulos, Copyright (c) 2012 Arjun Guha and Andrey Chudnov
License:        BSD3
License-file:   LICENSE
Author:         Arjun Guha, Claudiu Saftoiu, Spiridon Eliopoulos and Andrey Chudnov
Maintainer:     Andrey Chudnov <oss@chudnov.com>
Homepage:       http://github.com/brownplt/webbits
Bug-reports:    http://github.com/brownplt/webbits/issues
Stability:      provisional
Tested-with:    GHC==7.0.4, GHC==7.4.1
Category:       Language
Build-Type:     Simple
Synopsis:       JavaScript analysis tools
Description:    WebBits is a collection of libraries for working with JavaScript, contains a parser, a pretty-printer and a lexical environment analyser. The original author of the package is the PLT group of Brown University (http:\/\/www.cs.brown.edu\/research\/plt\/). Changes since version 2.2: the representation of ForInInit has been patched; now it's in line with the spec and accepts a left-value instead of a "no-var" identifier.

Source-repository head
   type: git
   location: git://github.com/brownplt/webbits.git

Source-repository this
   type: git
   location: git://github.com/brownplt/webbits.git
<<<<<<< HEAD
   tag: WebBits-2.2

Test-Suite unittest
  Hs-Source-Dirs: src
  Type: exitcode-stdio-1.0
  Main-Is: UnitTest.hs
  Build-Depends:
    base >= 4 && < 5,
    mtl >= 1.1.0.1,
    parsec < 3.2.0,
    pretty >= 0.1,
    containers >= 0.1,
    syb >= 0.1,
    directory,
    filepath,
    HUnit
  Extensions:
    DeriveDataTypeable
  ghc-options:
    -fwarn-incomplete-patterns
=======
   tag: WebBits-2.3
>>>>>>> a79366bb
 
Library
  Hs-Source-Dirs:
    src
  Build-Depends:
    base >= 4 && < 5,
    mtl >= 1.1.0.1,
    parsec < 3.2.0,
    pretty >= 0.1,
    containers >= 0.1,
    syb >= 0.1
  ghc-options:
    -fwarn-incomplete-patterns
  Extensions:     
    DeriveDataTypeable
  Exposed-Modules:
    BrownPLT.JavaScript 
    BrownPLT.JavaScript.Lexer 
    BrownPLT.JavaScript.Parser
    BrownPLT.JavaScript.PrettyPrint
    BrownPLT.JavaScript.Syntax 
    BrownPLT.JavaScript.Environment<|MERGE_RESOLUTION|>--- conflicted
+++ resolved
@@ -22,8 +22,7 @@
 Source-repository this
    type: git
    location: git://github.com/brownplt/webbits.git
-<<<<<<< HEAD
-   tag: WebBits-2.2
+   tag: WebBits-2.3
 
 Test-Suite unittest
   Hs-Source-Dirs: src
@@ -43,9 +42,6 @@
     DeriveDataTypeable
   ghc-options:
     -fwarn-incomplete-patterns
-=======
-   tag: WebBits-2.3
->>>>>>> a79366bb
  
 Library
   Hs-Source-Dirs:

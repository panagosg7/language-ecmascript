 -- | Parser for ECMAScript 3.
{-# LANGUAGE FlexibleContexts #-}
module Language.ECMAScript3.Parser
  (parse
  , parseScriptFromString
  , parseJavaScriptFromFile
  , parseScript
  , parseExpression
  , parseString
  , ParsedStatement
  , ParsedExpression
  , parseSimpleExpr'
  , parseBlockStmt
  , parseStatement
  , StatementParser
  , ExpressionParser
  , assignExpr
  -- debugging, remove the next 2 lines
  , mkDecimal
  , intLen
  ) where

import Language.ECMAScript3.Lexer hiding (identifier)
import qualified Language.ECMAScript3.Lexer as Lexer
import Language.ECMAScript3.Syntax
import Language.ECMAScript3.Syntax.Annotations
import Data.Default
import Text.Parsec hiding (parse)
import Text.Parsec.Expr
import Control.Monad(liftM,liftM2)
import Control.Monad.Trans (MonadIO,liftIO)
import Numeric(readDec,readOct,readHex)
import Data.Char
import Control.Monad.Identity
import Data.Maybe (isJust, isNothing, fromMaybe)

-- We parameterize the parse tree over source-locations.
type ParsedStatement = Statement SourcePos
type ParsedExpression = Expression SourcePos

type CharParser a = ParsecT String ParserState Identity a

-- These parsers can store some arbitrary state
type StatementParser  = CharParser ParsedStatement
type ExpressionParser = CharParser ParsedExpression
-- the statement label stack
type ParserState = [String]

initialParserState :: ParserState
initialParserState = []

-- | checks if the label is not yet on the stack, if it is -- throws
-- an error; otherwise it pushes it onto the stack
pushLabel :: String -> CharParser ()
pushLabel lab = do labs <- getState
                   pos <- getPosition
                   if lab `elem` labs 
                     then fail $ "Duplicate label at " ++ show pos
                     else putState (lab:labs)

popLabel :: CharParser ()
popLabel = modifyState safeTail
  where safeTail [] = []
        safeTail (_:xs) = xs

clearLabels :: ParserState -> ParserState
clearLabels _ = []

withFreshLabelStack :: CharParser a -> CharParser a
withFreshLabelStack p = do oldState <- getState
                           putState $ clearLabels oldState
                           a <- p
                           putState oldState
                           return a

identifier :: CharParser (Id SourcePos)
identifier =
  liftM2 Id getPosition Lexer.identifier

--{{{ Statements

-- Keep in mind that Token.reserved parsers (exported from the lexer) do not
-- consume any input on failure.  Note that all statements (expect for labelled
-- and expression statements) begin with a reserved-word.  If we fail to parse
-- this reserved-word, no input is consumed.  Hence, we can have the massive or
-- block that is parseExpression.  Note that if the reserved-word is parsed, it 
-- must be whatever statement the reserved-word indicates.  If we fail after the
-- reserved-word, we truly have a syntax error.  Since input has been consumed,
-- <|> will not try its alternate in parseExpression, and we will fail.

parseIfStmt:: StatementParser  
parseIfStmt = do
  pos <- getPosition
  reserved "if"
  test <- parseParenExpr <?> "parenthesized test-expression in if statement"
  consequent <- parseStatement <?> "true-branch of if statement"
  optional semi -- TODO: in spec?
  ((do reserved "else"
       alternate <- parseStatement
       return $ IfStmt pos test consequent alternate)
   <|> return (IfSingleStmt pos test consequent))

parseSwitchStmt:: StatementParser
parseSwitchStmt =
  let parseDefault = do
        pos <- getPosition
        reserved "default"
        colon
        statements <- many parseStatement
        return (CaseDefault pos statements)
      parseCase = do
         pos <- getPosition
         reserved "case"
         condition <- parseListExpr
         colon
         actions <- many parseStatement
         return (CaseClause pos condition actions)
      isCaseDefault (CaseDefault _ _) = True   
      isCaseDefault _                 = False
      checkClauses cs = case filter isCaseDefault cs of
        (_:c:_) -> fail $ "duplicate default clause in switch statement at " ++
                          show (getAnnotation c)
        _ -> return ()                  
    in do pos <- getPosition
          reserved "switch"
          test <- parseParenExpr
          clauses <- braces $ many $ parseDefault <|> parseCase
          checkClauses clauses
          return (SwitchStmt pos test clauses)

parseWhileStmt:: StatementParser
parseWhileStmt = do
  pos <- getPosition
  reserved "while"
  test <- parseParenExpr <?> "parenthesized test-expression in while loop"
  body <- parseStatement
  return (WhileStmt pos test body)

parseDoWhileStmt:: StatementParser
parseDoWhileStmt = do
  pos <- getPosition
  reserved "do"
  body <- parseStatement
  reserved "while" <?> "while at the end of a do block"
  test <- parseParenExpr <?> "parenthesized test-expression in do loop"
  optional semi
  return (DoWhileStmt pos body test)

parseContinueStmt:: StatementParser
parseContinueStmt = do
  pos <- getPosition
  reserved "continue"
  pos' <- getPosition
  -- Ensure that the identifier is on the same line as 'continue.'
  id <- if sourceLine pos == sourceLine pos'
        then liftM Just identifier <|> return Nothing
        else return Nothing
  optional semi
  return $ ContinueStmt pos id

parseBreakStmt:: StatementParser
parseBreakStmt = do
  pos <- getPosition
  reserved "break"
  pos' <- getPosition
  -- Ensure that the identifier is on the same line as 'break.'
  id <- if sourceLine pos == sourceLine pos'
        then liftM Just identifier <|> return Nothing
        else return Nothing
  optional semi           
  return $ BreakStmt pos id

parseBlockStmt:: StatementParser
parseBlockStmt = do
  pos <- getPosition
  statements <- braces (many parseStatement)
  return (BlockStmt pos statements)

parseEmptyStmt:: StatementParser 
parseEmptyStmt = do
  pos <- getPosition
  semi
  return (EmptyStmt pos)

parseLabelledStmt:: StatementParser
parseLabelledStmt = do
  pos <- getPosition
  -- Lookahead for the colon.  If we don't see it, we are parsing an identifier
  -- for an expression statement.
  label <- try (do label <- identifier
                   colon
                   return label)
  pushLabel $ unId label
  statement <- parseStatement
  popLabel
  return (LabelledStmt pos label statement)

parseExpressionStmt:: StatementParser
parseExpressionStmt = do
  pos <- getPosition
  expr <- parseListExpr -- TODO: spec 12.4?
  optional semi
  return $ ExprStmt pos expr


parseForInStmt:: StatementParser
parseForInStmt =
  let parseInit = (reserved "var" >> liftM ForInVar identifier)
               <|> liftM ForInLVal lvalue
  in do pos <- getPosition
        -- Lookahead, so that we don't clash with parseForStmt
        (init,expr) <- try $ do reserved "for"
                                parens $ do init <- parseInit
                                            reserved "in"
                                            expr <- parseExpression
                                            return (init,expr)
        body <- parseStatement
        return $ ForInStmt pos init expr body

parseForStmt:: StatementParser
parseForStmt =
  let parseInit = (reserved "var" >> liftM VarInit (parseVarDecl `sepBy` comma))
               <|> liftM ExprInit parseListExpr
               <|> return NoInit
    in do pos <- getPosition
          reserved "for"
          reservedOp "("
          init <- parseInit
          semi
          test <- optionMaybe parseExpression
          semi
          iter <- optionMaybe parseListExpr
          reservedOp ")" <?> "closing paren"
          stmt <- parseStatement
          return $ ForStmt pos init test iter stmt

parseTryStmt:: StatementParser
parseTryStmt =
  let parseCatchClause = do pos <- getPosition
                            reserved "catch"
                            id <- parens identifier
                            stmt <- parseStatement
                            return $ CatchClause pos id stmt
  in do reserved "try"
        pos <- getPosition
        guarded <- parseStatement
        mCatch <- optionMaybe parseCatchClause
        mFinally <- optionMaybe $ reserved "finally" >> parseStatement
        -- the spec requires at least a catch or a finally block to
        -- be present
        if isJust mCatch || isJust mFinally 
          then return $ TryStmt pos guarded mCatch mFinally
          else fail $ "A try statement should have at least a catch\ 
                      \ or a finally block, at " ++ show pos

parseThrowStmt:: StatementParser
parseThrowStmt = do
  pos <- getPosition
  reserved "throw"
  expr <- parseExpression
  optional semi
  return (ThrowStmt pos expr)

parseReturnStmt:: StatementParser
parseReturnStmt = do
  pos <- getPosition
  reserved "return"
  expr <- optionMaybe parseListExpr
  optional semi
  return (ReturnStmt pos expr)

parseWithStmt:: StatementParser
parseWithStmt = do
  pos <- getPosition
  reserved "with"
  context <- parseParenExpr
  stmt <- parseStatement
  return (WithStmt pos context stmt)

parseVarDecl = do
  pos <- getPosition
  id <- identifier
  init <- (reservedOp "=" >> liftM Just parseExpression) <|> return Nothing
  return (VarDecl pos id init)

parseVarDeclStmt:: StatementParser
parseVarDeclStmt = do 
  pos <- getPosition
  reserved "var"
  decls <- parseVarDecl `sepBy` comma
  optional semi
  return (VarDeclStmt pos decls)

parseFunctionStmt:: StatementParser
parseFunctionStmt = do
  pos <- getPosition
  name <- try (reserved "function" >> identifier) -- ambiguity with FuncExpr
  args <- parens (identifier `sepBy` comma)
  -- label sets don't cross function boundaries
  BlockStmt _ body <- withFreshLabelStack parseBlockStmt <?> 
                      "function body in { ... }"
  return (FunctionStmt pos name args body)

parseStatement:: StatementParser
parseStatement = parseIfStmt <|> parseSwitchStmt <|> parseWhileStmt 
  <|> parseDoWhileStmt <|> parseContinueStmt <|> parseBreakStmt 
  <|> parseBlockStmt <|> parseEmptyStmt <|> parseForInStmt <|> parseForStmt
  <|> parseTryStmt <|> parseThrowStmt <|> parseReturnStmt <|> parseWithStmt 
  <|> parseVarDeclStmt  <|> parseFunctionStmt
  -- labelled, expression and the error message always go last, in this order
  <|> parseLabelledStmt <|> parseExpressionStmt <?> "statement"

--}}}

--{{{ Expressions

-- References used to construct this stuff:
-- + http://developer.mozilla.org/en/docs/
--     Core_JavaScript_1.5_Reference:Operators:Operator_Precedence
-- + http://www.mozilla.org/js/language/grammar14.html
--
-- Aren't expression tables nice?  Well, we can't quite use them, because of 
-- JavaScript's ternary (?:) operator.  We have to use two expression tables.
-- We use one expression table for the assignment operators that bind looser 
-- than ?: (assignTable).  The terms of assignTable are ternary expressions 
-- (parseTernaryExpr).  parseTernaryExpr left-factors the left-recursive
-- production for ?:, and is defined over the second expression table, 
-- exprTable, which consists of operators that bind tighter than ?:.  The terms
-- of exprTable are atomic expressions, parenthesized expressions, functions and
-- array references.

--{{{ Primary expressions

parseThisRef:: ExpressionParser
parseThisRef = do
  pos <- getPosition
  reserved "this"
  return (ThisRef pos)

parseNullLit:: ExpressionParser
parseNullLit = do
  pos <- getPosition
  reserved "null"
  return (NullLit pos)


parseBoolLit:: ExpressionParser
parseBoolLit = do
    pos <- getPosition
    let parseTrueLit  = reserved "true"  >> return (BoolLit pos True)
        parseFalseLit = reserved "false" >> return (BoolLit pos False)
    parseTrueLit <|> parseFalseLit

parseVarRef:: ExpressionParser
parseVarRef = liftM2 VarRef getPosition identifier

parseArrayLit:: ExpressionParser
parseArrayLit = liftM2 ArrayLit getPosition (squares (parseExpression `sepEndBy` comma))
  
parseFuncExpr = do
  pos <- getPosition
  reserved "function"
  name <- optionMaybe identifier
  args <- parens (identifier `sepBy` comma)
  -- labels don't cross function boundaries
  BlockStmt _ body <- withFreshLabelStack parseBlockStmt
  return $ FuncExpr pos name args body

--{{{ parsing strings

escapeChars =
 [('\'','\''),('\"','\"'),('\\','\\'),('b','\b'),('f','\f'),('n','\n'),
  ('r','\r'),('t','\t'),('v','\v'),('/','/'),(' ',' '),('0','\0')]

allEscapes:: String
allEscapes = map fst escapeChars

parseEscapeChar = do
  c <- oneOf allEscapes
  let (Just c') = lookup c escapeChars -- will succeed due to line above
  return c' 

parseAsciiHexChar = do
  char 'x'
  d1 <- hexDigit
  d2 <- hexDigit
  return ((chr.fst.head.readHex) (d1:d2:""))

parseUnicodeHexChar = do
  char 'u'
  liftM (chr.fst.head.readHex) 
        (sequence [hexDigit,hexDigit,hexDigit,hexDigit])
        
isWhitespace ch = ch `elem` " \t"


-- The endWith argument is either single-quote or double-quote, depending on how
-- we opened the string.
parseStringLit' endWith =
  (char endWith >> return "") <|>
  (do try (string "\\'")
      cs <- parseStringLit' endWith
      return $ "'" ++ cs) <|>
  (do char '\\'
      c <- parseEscapeChar <|> parseAsciiHexChar <|> parseUnicodeHexChar <|> 
           char '\r' <|> char '\n'
      cs <- parseStringLit' endWith
      if c == '\r' || c == '\n' 
        then return (c:dropWhile isWhitespace cs) 
        else return (c:cs)) <|>
   liftM2 (:) anyChar (parseStringLit' endWith)

parseStringLit:: ExpressionParser
parseStringLit = do
  pos <- getPosition
  -- parseStringLit' takes as an argument the quote-character that opened the
  -- string.
  str <- lexeme $ (char '\'' >>= parseStringLit') <|> (char '\"' >>= parseStringLit')
  -- CRUCIAL: Parsec.Token parsers expect to find their token on the first
  -- character, and read whitespaces beyond their tokens.  Without 'lexeme'
  -- above, expressions like:
  --   var s = "string"   ;
  -- do not parse.
  return $ StringLit pos str

--}}}

parseRegexpLit:: ExpressionParser
parseRegexpLit = do
  let parseFlags = do
        flags <- many (oneOf "mgi")
        return $ \f -> f ('g' `elem` flags) ('i' `elem` flags) 
  let parseEscape :: CharParser Char
      parseEscape = char '\\' >> anyChar
  let parseChar :: CharParser Char
      parseChar = noneOf "/"
  let parseRe = (char '/' >> return "") <|> 
                (do char '\\'
                    ch <- anyChar -- TODO: too lenient
                    rest <- parseRe
                    return ('\\':ch:rest)) <|> 
                liftM2 (:) anyChar parseRe
  pos <- getPosition
  char '/'
  notFollowedBy $ char '/'
  pat <- parseRe --many1 parseChar
  flags <- parseFlags
  spaces -- crucial for Parsec.Token parsers
  return $ flags (RegexpLit pos pat)
          
parseObjectLit:: ExpressionParser
parseObjectLit =
  let parseProp = do
        -- Parses a string, identifier or integer as the property name.  I
        -- apologize for the abstruse style, but it really does make the code
        -- much shorter.
        name <- liftM (\(StringLit p s) -> PropString p s) parseStringLit
            <|> liftM2 PropId getPosition identifier
            <|> liftM2 PropNum getPosition decimal
        colon
        val <- assignExpr
        return (name,val)
    in do pos <- getPosition
          props <- braces (parseProp `sepEndBy` comma) <?> "object literal"
          return $ ObjectLit pos props

--{{{ Parsing numbers.  From pg. 17-18 of ECMA-262.

hexLit = do
  try (string "0x")
  digits <- many1 (oneOf "0123456789abcdefABCDEF")
  [(hex,"")] <- return $ Numeric.readHex digits
  return (True, hex)

-- | Creates a decimal value from a whole, fractional and exponent part.
<<<<<<< HEAD
mkDecimal:: Double -> Double -> Int -> Double
mkDecimal w f e =  if f >= 1.0
                   then mkDecimal w (f / 10.0) e
                   else (w + f) * (10.0 ^^ e)
=======
mkDecimal :: Integer -> Integer -> Integer -> Integer -> Double
mkDecimal whole frac fracLen exp = 
  ((fromInteger whole) + ((fromInteger frac) * (10 ^^ (-fracLen)))) * (10 ^^ exp)

-- mkDecimal:: Double -> Double -> Int -> Double
-- mkDecimal w f e =  if f >= 1.0
--                    then mkDecimal w (f / 10.0) e
--                    else (w + f) * (10.0 ^^ e)
>>>>>>> cd183da5

exponentPart = do
  oneOf "eE"
  (char '+' >> decimal) <|> (char '-' >> negate `fmap` decimal) <|> decimal

--wrap a parser's result in a Just:
jparser = liftM Just

decLit = 
  (do whole <- decimal
      mfrac <- option Nothing (jparser (char '.' >> decimal))
      mexp <-  option Nothing (jparser exponentPart)
      if isNothing mfrac && isNothing mexp
        then return (True, fromIntegral whole)
        else let frac = fromIntegral (fromMaybe 0 mfrac)
             in  return (False, mkDecimal (fromIntegral whole) frac 
                                          (intLen frac)
                                          (fromIntegral (fromMaybe 0 mexp))))
  <|>
  (do frac <- char '.' >> decimal
      exp <- option 0 exponentPart
      let ifrac = fromIntegral frac
      return (False, mkDecimal 0 ifrac (intLen frac) (fromIntegral exp)))

intLen i | i `div` 10 < 1 = 1
intLen i | otherwise = 1 + intLen (i `div` 10)

parseNumLit:: ExpressionParser
parseNumLit = do
    pos <- getPosition
    (isint, num) <- lexeme $ hexLit <|> decLit
    notFollowedBy identifierStart <?> "whitespace"
    if isint
      then return $ IntLit pos (round num) 
      else return $ NumLit pos num


------------------------------------------------------------------------------
-- Position Helper
------------------------------------------------------------------------------

withPos cstr p = do { pos <- getPosition; e <- p; return $ cstr pos e }

-------------------------------------------------------------------------------
-- Compound Expression Parsers
-------------------------------------------------------------------------------

dotRef e = (reservedOp "." >> withPos cstr identifier) <?> "property.ref"
    where cstr pos = DotRef pos e

funcApp e = parens (withPos cstr (parseExpression `sepBy` comma)) 
         <?>"(function application)"
    where cstr pos = CallExpr pos e

bracketRef e = brackets (withPos cstr parseExpression) <?> "[property-ref]"
    where cstr pos = BracketRef pos e

-------------------------------------------------------------------------------
-- Expression Parsers
-------------------------------------------------------------------------------

parseParenExpr:: ExpressionParser
parseParenExpr = parens parseListExpr

-- everything above expect functions
parseExprForNew = parseThisRef <|> parseNullLit <|> parseBoolLit <|> parseStringLit 
  <|> parseArrayLit <|> parseParenExpr <|> parseNewExpr <|> parseNumLit 
  <|> parseRegexpLit <|> parseObjectLit <|> parseVarRef

-- all the expression parsers defined above
parseSimpleExpr' = parseThisRef <|> parseNullLit <|> parseBoolLit 
  <|> parseStringLit <|> parseArrayLit <|> parseParenExpr
  <|> parseFuncExpr <|> parseNumLit <|> parseRegexpLit <|> parseObjectLit
  <|> parseVarRef

parseNewExpr =
  (do pos <- getPosition
      reserved "new"
      constructor <- parseSimpleExprForNew Nothing -- right-associativity
      arguments <- try (parens (parseExpression `sepBy` comma)) <|> return []
      return (NewExpr pos constructor arguments)) <|>
  parseSimpleExpr'

parseSimpleExpr (Just e) = ((dotRef e <|> funcApp e <|> bracketRef e) >>=
                            parseSimpleExpr . Just)  
                        <|> return e
parseSimpleExpr Nothing = do
  e <- parseNewExpr <?> "expression (3)"
  parseSimpleExpr (Just e)

parseSimpleExprForNew (Just e) = ((dotRef e <|> bracketRef e) >>=
                                  parseSimpleExprForNew . Just)
                              <|> return e
parseSimpleExprForNew Nothing = do
  e <- parseNewExpr <?> "expression (3)"
  parseSimpleExprForNew (Just e)
    
--}}}

makeInfixExpr str constr = Infix parser AssocLeft where
  parser:: CharParser (Expression SourcePos -> Expression SourcePos -> Expression SourcePos)
  parser = do
    pos <- getPosition
    reservedOp str
    return (InfixExpr pos constr)  -- points-free, returns a function


-- apparently, expression tables can't handle immediately-nested prefixes
parsePrefixedExpr = do
  pos <- getPosition
  op <- optionMaybe $ (reservedOp "!" >> return PrefixLNot) <|> 
                      (reservedOp "~" >> return PrefixBNot) <|>
                      (try (lexeme $ char '-' >> notFollowedBy (char '-')) >>
                       return PrefixMinus) <|>
                      (try (lexeme $ char '+' >> notFollowedBy (char '+')) >>
                       return PrefixPlus) <|>
                      (reserved "typeof" >> return PrefixTypeof) <|>
                      (reserved "void" >> return PrefixVoid) <|>
                      (reserved "delete" >> return PrefixDelete)
  case op of
    Nothing -> unaryAssignExpr
    Just op -> do
      innerExpr <- parsePrefixedExpr
      return (PrefixExpr pos op innerExpr)

exprTable:: [[Operator String ParserState Identity ParsedExpression]]
exprTable = 
  [ [ makeInfixExpr "==" OpEq
    , makeInfixExpr "!=" OpNEq
    , makeInfixExpr "===" OpStrictEq
    , makeInfixExpr "!==" OpStrictNEq
    ]

  , [ makeInfixExpr "||" OpLOr ]

  , [ makeInfixExpr "&&" OpLAnd ]
  
  , [ makeInfixExpr "|" OpBOr ]

  , [ makeInfixExpr "^" OpBXor ]

  , [ makeInfixExpr "&" OpBAnd ]

  , [ makeInfixExpr "<" OpLT
    , makeInfixExpr "<=" OpLEq
    , makeInfixExpr ">" OpGT
    , makeInfixExpr ">=" OpGEq
    , makeInfixExpr "instanceof" OpInstanceof
    , makeInfixExpr "in" OpIn
    ]

  , [ makeInfixExpr "<<" OpLShift
    , makeInfixExpr ">>" OpSpRShift
    , makeInfixExpr ">>>" OpZfRShift
    ]

  , [ makeInfixExpr "+" OpAdd
    , makeInfixExpr "-" OpSub
    ]

  , [ makeInfixExpr "*" OpMul
    , makeInfixExpr "/" OpDiv
    , makeInfixExpr "%" OpMod
    ]
  ]

parseExpression' = 
  buildExpressionParser exprTable parsePrefixedExpr <?> "simple expression"

asLValue :: SourcePos
         -> Expression SourcePos 
         -> CharParser (LValue SourcePos)
asLValue p' e = case e of
  VarRef p (Id _ x) -> return (LVar p x)
  DotRef p e (Id _ x) -> return (LDot p e x)
  BracketRef p e1 e2 -> return (LBracket p e1 e2)
  otherwise -> fail $ "expected a left-value at " ++ show p'

lvalue :: CharParser (LValue SourcePos)
lvalue = do
  p <- getPosition
  e <- parseSimpleExpr Nothing
  asLValue p e


unaryAssignExpr :: CharParser ParsedExpression
unaryAssignExpr = do
  p <- getPosition
  let prefixInc = do
        reservedOp "++"
        liftM (UnaryAssignExpr p PrefixInc) lvalue
  let prefixDec = do
        reservedOp "--"
        liftM (UnaryAssignExpr p PrefixDec) lvalue
  let postfixInc e = do
        reservedOp "++"
        liftM (UnaryAssignExpr p PostfixInc) (asLValue p e)
  let postfixDec e = do
        reservedOp "--"
        liftM (UnaryAssignExpr p PostfixDec) (asLValue p e)
  let other = do
        e <- parseSimpleExpr Nothing
        postfixInc e <|> postfixDec e <|> return e
  prefixInc <|> prefixDec <|> other


parseTernaryExpr':: CharParser (ParsedExpression,ParsedExpression)
parseTernaryExpr' = do
    reservedOp "?"
    l <- assignExpr
    colon
    r <- assignExpr
    return (l,r)

parseTernaryExpr:: ExpressionParser
parseTernaryExpr = do
  e <- parseExpression'
  e' <- optionMaybe parseTernaryExpr'
  case e' of
    Nothing -> return e
    Just (l,r) -> do p <- getPosition
                     return $ CondExpr p e l r


assignOp :: CharParser AssignOp
assignOp = 
  (reservedOp "=" >> return OpAssign) <|>
  (reservedOp "+=" >> return OpAssignAdd) <|>
  (reservedOp "-=" >> return OpAssignSub) <|>
  (reservedOp "*=" >> return OpAssignMul) <|>
  (reservedOp "/=" >> return OpAssignDiv) <|>
  (reservedOp "%=" >> return OpAssignMod) <|>
  (reservedOp "<<=" >> return OpAssignLShift) <|>
  (reservedOp ">>=" >> return OpAssignSpRShift) <|>
  (reservedOp ">>>=" >> return OpAssignZfRShift) <|>
  (reservedOp "&=" >> return OpAssignBAnd) <|>
  (reservedOp "^=" >> return OpAssignBXor) <|>
  (reservedOp "|=" >> return OpAssignBOr)


assignExpr :: ExpressionParser
assignExpr = do
  p <- getPosition
  lhs <- parseTernaryExpr
  let assign = do
        op <- assignOp
        lhs <- asLValue p lhs
        rhs <- assignExpr
        return (AssignExpr p op lhs rhs)
  assign <|> return lhs

parseExpression:: ExpressionParser
parseExpression = assignExpr

parseListExpr = assignExpr `sepBy1` comma >>= \exprs ->
  case exprs of
    [expr] -> return expr
    es     -> liftM2 ListExpr getPosition (return es)

parseScript:: CharParser (JavaScript SourcePos)
parseScript = do
  whiteSpace
  liftM2 Script getPosition (parseStatement `sepBy` whiteSpace)
  
-- | Parse from a stream; same as 'Text.Parsec.parse'
parse :: Stream s Identity t 
      => Parsec s [String] a -- ^ The parser to use
      -> SourceName -- ^ Name of the source file
      -> s -- ^ the stream to parse, usually a 'String'
      -> Either ParseError a
parse p = runParser p initialParserState

-- | Read a JavaScript program from file an parse it into a list of
-- statements
parseJavaScriptFromFile :: MonadIO m => String -- ^ file name
                        -> m [Statement SourcePos]
parseJavaScriptFromFile filename = do
  chars <- liftIO $ readFile filename
  case parse parseScript filename chars of
    Left err               -> fail (show err)
    Right (Script _ stmts) -> return stmts

-- | Parse a JavaScript program from a string
parseScriptFromString :: String -- ^ source file name
                      -> String -- ^ JavaScript source to parse
                      -> Either ParseError (JavaScript SourcePos)
parseScriptFromString = parse parseScript

-- | Parse a JavaScript source string into a list of statements
parseString :: String -- ^ JavaScript source
            -> [Statement SourcePos]
parseString str = case parse parseScript "" str of
  Left err -> error (show err)
  Right (Script _ stmts) -> stmts<|MERGE_RESOLUTION|>--- conflicted
+++ resolved
@@ -473,21 +473,9 @@
   return (True, hex)
 
 -- | Creates a decimal value from a whole, fractional and exponent part.
-<<<<<<< HEAD
-mkDecimal:: Double -> Double -> Int -> Double
-mkDecimal w f e =  if f >= 1.0
-                   then mkDecimal w (f / 10.0) e
-                   else (w + f) * (10.0 ^^ e)
-=======
 mkDecimal :: Integer -> Integer -> Integer -> Integer -> Double
 mkDecimal whole frac fracLen exp = 
   ((fromInteger whole) + ((fromInteger frac) * (10 ^^ (-fracLen)))) * (10 ^^ exp)
-
--- mkDecimal:: Double -> Double -> Int -> Double
--- mkDecimal w f e =  if f >= 1.0
---                    then mkDecimal w (f / 10.0) e
---                    else (w + f) * (10.0 ^^ e)
->>>>>>> cd183da5
 
 exponentPart = do
   oneOf "eE"
